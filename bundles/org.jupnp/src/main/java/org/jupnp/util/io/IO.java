--- conflicted
+++ resolved
@@ -189,14 +189,8 @@
 
     public static String[] readLines(File file, boolean trimLines, Character commentChar, boolean skipEmptyLines)
             throws IOException {
-<<<<<<< HEAD
-        List<String> contents = new ArrayList();
+        List<String> contents = new ArrayList<>();
         try (BufferedReader input = new BufferedReader(new FileReader(file))) {
-=======
-        List<String> contents = new ArrayList<>();
-        BufferedReader input = new BufferedReader(new FileReader(file));
-        try {
->>>>>>> 90d6f261
             String line;
             while ((line = input.readLine()) != null) {
                 if (commentChar != null && line.matches("^\\s*" + commentChar + ".*"))
