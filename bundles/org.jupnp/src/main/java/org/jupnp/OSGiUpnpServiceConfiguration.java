/**
 * Copyright (C) 2014 4th Line GmbH, Switzerland and others
 *
 * The contents of this file are subject to the terms of the
 * Common Development and Distribution License Version 1 or later
 * ("CDDL") (collectively, the "License"). You may not use this file
 * except in compliance with the License. See LICENSE.txt for more
 * information.
 *
 * This program is distributed in the hope that it will be useful,
 * but WITHOUT ANY WARRANTY; without even the implied warranty of
 * MERCHANTABILITY or FITNESS FOR A PARTICULAR PURPOSE.
 */

package org.jupnp;

import java.util.Map;
import java.util.concurrent.Executor;
import java.util.concurrent.ExecutorService;
import java.util.concurrent.TimeUnit;

import org.jupnp.binding.xml.DeviceDescriptorBinder;
import org.jupnp.binding.xml.RecoveringUDA10DeviceDescriptorBinderImpl;
import org.jupnp.binding.xml.RecoveringUDA10ServiceDescriptorBinderSAXImpl;
import org.jupnp.binding.xml.ServiceDescriptorBinder;
import org.jupnp.model.ModelUtil;
import org.jupnp.model.Namespace;
import org.jupnp.model.message.UpnpHeaders;
import org.jupnp.model.meta.RemoteDeviceIdentity;
import org.jupnp.model.meta.RemoteService;
import org.jupnp.model.types.ServiceType;
import org.jupnp.transport.TransportConfiguration;
import org.jupnp.transport.TransportConfigurationProvider;
import org.jupnp.transport.impl.DatagramIOConfigurationImpl;
import org.jupnp.transport.impl.DatagramIOImpl;
import org.jupnp.transport.impl.DatagramProcessorImpl;
import org.jupnp.transport.impl.GENAEventProcessorImpl;
import org.jupnp.transport.impl.MulticastReceiverConfigurationImpl;
import org.jupnp.transport.impl.MulticastReceiverImpl;
import org.jupnp.transport.impl.NetworkAddressFactoryImpl;
import org.jupnp.transport.impl.SOAPActionProcessorImpl;
import org.jupnp.transport.impl.ServletStreamServerConfigurationImpl;
import org.jupnp.transport.impl.ServletStreamServerImpl;
import org.jupnp.transport.impl.jetty.StreamClientConfigurationImpl;
import org.jupnp.transport.impl.osgi.HttpServiceServletContainerAdapter;
import org.jupnp.transport.spi.DatagramIO;
import org.jupnp.transport.spi.DatagramProcessor;
import org.jupnp.transport.spi.GENAEventProcessor;
import org.jupnp.transport.spi.MulticastReceiver;
import org.jupnp.transport.spi.NetworkAddressFactory;
import org.jupnp.transport.spi.SOAPActionProcessor;
import org.jupnp.transport.spi.StreamClient;
import org.jupnp.transport.spi.StreamClientConfiguration;
import org.jupnp.transport.spi.StreamServer;
import org.osgi.framework.BundleContext;
import org.osgi.framework.ServiceReference;
import org.osgi.framework.ServiceRegistration;
import org.osgi.service.cm.ConfigurationException;
import org.osgi.service.http.HttpService;
import org.slf4j.Logger;
import org.slf4j.LoggerFactory;

/**
 * Configuration data of a typical UPnP stack on OSGi.
 * <p>
 * This configuration utilizes the default network transport implementation found in {@link org.jupnp.transport.impl}.
 * </p>
 * <p>
 * This configuration utilizes the SAX default descriptor binders found in {@link org.jupnp.binding.xml}.
 * </p>
 * <p>
 * The thread <code>Executor</code> is an <code>Executors.newCachedThreadPool()</code> with a custom
 * {@link QueueingThreadFactory}.
 * </p>
 * <p>
 * The default {@link org.jupnp.model.Namespace} is configured without any base path or prefix.
 * </p>
 *
 * @author Christian Bauer
 * @author Kai Kreuzer - introduced bounded thread pool and http service streaming server
 * @author Victor Toni - consolidated transport abstraction into one interface
 */
public class OSGiUpnpServiceConfiguration implements UpnpServiceConfiguration {

    private static final String OSGI_SERVICE_HTTP_PORT = "org.osgi.service.http.port";

    private Logger log = LoggerFactory.getLogger(OSGiUpnpServiceConfiguration.class);

    // configurable properties
    private int threadPoolSize = 20;
    private int asyncThreadPoolSize = 20;
    private int multicastResponsePort;
    private int httpProxyPort = -1;
    private int streamListenPort = 8080;
    private Namespace callbackURI = new Namespace("http://localhost/upnpcallback");
<<<<<<< HEAD
=======
    private StreamClientConfiguration configuration = new StreamClientConfigurationImpl(null);
>>>>>>> dedb5f5b

    private ExecutorService mainExecutorService;
    private ExecutorService asyncExecutorService;

    private DatagramProcessor datagramProcessor;
    private SOAPActionProcessor soapActionProcessor;
    private GENAEventProcessor genaEventProcessor;

    private DeviceDescriptorBinder deviceDescriptorBinderUDA10;
    private ServiceDescriptorBinder serviceDescriptorBinderUDA10;

    private Namespace namespace;

    private BundleContext context;

    @SuppressWarnings("rawtypes")
    private ServiceRegistration serviceReg;

    @SuppressWarnings("rawtypes")
    private ServiceReference httpServiceReference;

    @SuppressWarnings("rawtypes")
    private TransportConfiguration transportConfiguration;

	private Integer timeoutSeconds = 10;
	private Integer retryIterations = 5;
	private Integer retryAfterSeconds = (int) TimeUnit.MINUTES.toSeconds(10);

    /**
     * Defaults to port '0', ephemeral.
     */
    public OSGiUpnpServiceConfiguration() {
        this(NetworkAddressFactoryImpl.DEFAULT_TCP_HTTP_LISTEN_PORT);
    }

    public OSGiUpnpServiceConfiguration(int streamListenPort) {
        this(streamListenPort, NetworkAddressFactoryImpl.DEFAULT_MULTICAST_RESPONSE_LISTEN_PORT, true);
    }

    public OSGiUpnpServiceConfiguration(int streamListenPort, int multicastResponsePort) {
        this(streamListenPort, multicastResponsePort, true);
    }

    protected OSGiUpnpServiceConfiguration(boolean checkRuntime) {
        this(NetworkAddressFactoryImpl.DEFAULT_TCP_HTTP_LISTEN_PORT,
                NetworkAddressFactoryImpl.DEFAULT_MULTICAST_RESPONSE_LISTEN_PORT, checkRuntime);
    }

    protected OSGiUpnpServiceConfiguration(int streamListenPort, int multicastResponsePort, boolean checkRuntime) {
        if (checkRuntime && ModelUtil.ANDROID_RUNTIME) {
            throw new Error("Unsupported runtime environment, use org.jupnp.android.AndroidUpnpServiceConfiguration");
        }

        this.streamListenPort = streamListenPort;
        this.multicastResponsePort = multicastResponsePort;

        this.transportConfiguration = TransportConfigurationProvider.getDefaultTransportConfiguration();
    }

    protected void activate(BundleContext context, Map<String, Object> configProps) throws ConfigurationException {

        this.context = context;

        setConfigValues(configProps);

        createExecutorServices();

        datagramProcessor = createDatagramProcessor();
        soapActionProcessor = createSOAPActionProcessor();
        genaEventProcessor = createGENAEventProcessor();

        deviceDescriptorBinderUDA10 = createDeviceDescriptorBinderUDA10();
        serviceDescriptorBinderUDA10 = createServiceDescriptorBinderUDA10();

        namespace = createNamespace();
    }

    protected void deactivate() {
        if (serviceReg != null) {
            serviceReg.unregister();
        }

        if (httpServiceReference != null) {
            context.ungetService(httpServiceReference);
        }

        shutdown();
    }

    @Override
    public DatagramProcessor getDatagramProcessor() {
        return datagramProcessor;
    }

    @Override
    public SOAPActionProcessor getSoapActionProcessor() {
        return soapActionProcessor;
    }

    @Override
    public GENAEventProcessor getGenaEventProcessor() {
        return genaEventProcessor;
    }

    @Override
    @SuppressWarnings("rawtypes")
    public StreamClient createStreamClient() {
        return transportConfiguration.createStreamClient(getSyncProtocolExecutorService(), createStreamClientConfiguration());
    }

    private StreamClientConfiguration createStreamClientConfiguration() {
		return new StreamClientConfigurationImpl(asyncExecutorService, timeoutSeconds, 5, retryAfterSeconds, retryIterations);
	}

	@Override
    @SuppressWarnings("rawtypes")
    public MulticastReceiver createMulticastReceiver(NetworkAddressFactory networkAddressFactory) {
        return new MulticastReceiverImpl(new MulticastReceiverConfigurationImpl(
                networkAddressFactory.getMulticastGroup(), networkAddressFactory.getMulticastPort()));
    }

    @Override
    @SuppressWarnings("rawtypes")
    public DatagramIO createDatagramIO(NetworkAddressFactory networkAddressFactory) {
        return new DatagramIOImpl(new DatagramIOConfigurationImpl());
    }

    @Override
    @SuppressWarnings({ "rawtypes", "unchecked" })
    public StreamServer createStreamServer(NetworkAddressFactory networkAddressFactory) {
        ServiceReference serviceReference = context.getServiceReference(HttpService.class.getName());

        if (serviceReference != null) {

            if (httpServiceReference != null) {
                context.ungetService(httpServiceReference);
            }

            httpServiceReference = serviceReference;

            HttpService httpService = (HttpService) context.getService(serviceReference);

            if (httpService != null) {
                return new ServletStreamServerImpl(new ServletStreamServerConfigurationImpl(
                        HttpServiceServletContainerAdapter.getInstance(httpService, context),
                        httpProxyPort != -1 ? httpProxyPort : callbackURI.getBasePath().getPort()));
            }
        }

        return transportConfiguration.createStreamServer(networkAddressFactory.getStreamListenPort());
    }

    @Override
    public ExecutorService getMulticastReceiverExecutor() {
        return getMainExecutorService();
    }

    @Override
    public ExecutorService getDatagramIOExecutor() {
        return getMainExecutorService();
    }

    @Override
    public ExecutorService getStreamServerExecutorService() {
        return getMainExecutorService();
    }

    @Override
    public DeviceDescriptorBinder getDeviceDescriptorBinderUDA10() {
        return deviceDescriptorBinderUDA10;
    }

    @Override
    public ServiceDescriptorBinder getServiceDescriptorBinderUDA10() {
        return serviceDescriptorBinderUDA10;
    }

    @Override
    public ServiceType[] getExclusiveServiceTypes() {
        return new ServiceType[0];
    }

    /**
     * @return Defaults to <code>false</code>.
     */
    @Override
    public boolean isReceivedSubscriptionTimeoutIgnored() {
        return false;
    }

    @Override
    public UpnpHeaders getDescriptorRetrievalHeaders(RemoteDeviceIdentity identity) {
        return null;
    }

    @Override
    public UpnpHeaders getEventSubscriptionHeaders(RemoteService service) {
        return null;
    }

    /**
     * @return Defaults to 1000 milliseconds.
     */
    @Override
    public int getRegistryMaintenanceIntervalMillis() {
        return 1000;
    }

    /**
     * @return Defaults to zero, disabling ALIVE flooding.
     */
    @Override
    public int getAliveIntervalMillis() {
        return 0;
    }

    @Override
    public Integer getRemoteDeviceMaxAgeSeconds() {
        return null;
    }

    @Override
    public ExecutorService getAsyncProtocolExecutor() {
        return asyncExecutorService;
    }

    @Override
    public ExecutorService getSyncProtocolExecutorService() {
        return getMainExecutorService();
    }

    @Override
    public Namespace getNamespace() {
        return namespace;
    }

    @Override
    public Executor getRegistryMaintainerExecutor() {
        return getMainExecutorService();
    }

    @Override
    public Executor getRegistryListenerExecutor() {
        return getMainExecutorService();
    }

    @Override
    public NetworkAddressFactory createNetworkAddressFactory() {
        return createNetworkAddressFactory(streamListenPort, multicastResponsePort);
    }

    @Override
    public void shutdown() {
        log.debug("Shutting down executor services");
        shutdownExecutorServices();

        // create the executor again ready for reuse in case the runtime is started up again.
        createExecutorServices();
    }

    protected void shutdownExecutorServices() {
        if (mainExecutorService != null) {
            mainExecutorService.shutdownNow();
        }
        if (asyncExecutorService != null) {
            asyncExecutorService.shutdownNow();
        }
    }

    protected NetworkAddressFactory createNetworkAddressFactory(int streamListenPort, int multicastResponsePort) {
        return new NetworkAddressFactoryImpl(streamListenPort, multicastResponsePort);
    }

    protected DatagramProcessor createDatagramProcessor() {
        return new DatagramProcessorImpl();
    }

    protected SOAPActionProcessor createSOAPActionProcessor() {
        return new SOAPActionProcessorImpl();
    }

    protected GENAEventProcessor createGENAEventProcessor() {
        return new GENAEventProcessorImpl();
    }

    protected DeviceDescriptorBinder createDeviceDescriptorBinderUDA10() {
        return new RecoveringUDA10DeviceDescriptorBinderImpl();
    }

    protected ServiceDescriptorBinder createServiceDescriptorBinderUDA10() {
        return new RecoveringUDA10ServiceDescriptorBinderSAXImpl();
    }

    protected Namespace createNamespace() {
        return callbackURI;
    }

    protected ExecutorService getMainExecutorService() {
        return mainExecutorService;
    }

    private void createExecutorServices() {
        mainExecutorService = createMainExecutorService();
        asyncExecutorService = createAsyncProtocolExecutorService();
    }

    protected ExecutorService createMainExecutorService() {
        return QueueingThreadPoolExecutor.createInstance("upnp-main", threadPoolSize);
    }

    private ExecutorService createAsyncProtocolExecutorService() {
        return QueueingThreadPoolExecutor.createInstance("upnp-async", asyncThreadPoolSize);
    }

    private void setConfigValues(Map<String, Object> properties) throws ConfigurationException {
        if (properties == null) {
            return;
        }

        Object prop = properties.get("threadPoolSize");
        if (prop instanceof String) {
            try {
                threadPoolSize = Integer.valueOf((String) prop);
            } catch (NumberFormatException e) {
                log.error("Invalid value '{}' for threadPoolSize - using default value '{}'", prop, threadPoolSize);
            }
        } else if (prop instanceof Integer) {
            threadPoolSize = (Integer) prop;
        }

        prop = properties.get("asyncThreadPoolSize");
        if (prop instanceof String) {
            try {
                asyncThreadPoolSize = Integer.valueOf((String) prop);
            } catch (NumberFormatException e) {
                log.error("Invalid value '{}' for asyncThreadPoolSize - using default value '{}'", prop,
                        asyncThreadPoolSize);
            }
        } else if (prop instanceof Integer) {
            asyncThreadPoolSize = (Integer) prop;
        }

        prop = properties.get("multicastResponsePort");
        if (prop instanceof String) {
            try {
                multicastResponsePort = Integer.valueOf((String) prop);
            } catch (NumberFormatException e) {
                log.error("Invalid value '{}' for multicastResponsePort - using default value '{}'", prop,
                        multicastResponsePort);
            }
        } else if (prop instanceof Integer) {
            multicastResponsePort = (Integer) prop;
        }

        prop = properties.get("streamListenPort");
        if (prop instanceof String) {
            try {
                streamListenPort = Integer.valueOf((String) prop);
            } catch (NumberFormatException e) {
                log.error("Invalid value '{}' for streamListenPort - using default value '{}'", prop, streamListenPort);
            }
        } else if (prop instanceof Integer) {
            streamListenPort = (Integer) prop;
        } else if (System.getProperty(OSGI_SERVICE_HTTP_PORT) != null) {
            try {
                streamListenPort = Integer.valueOf(System.getProperty(OSGI_SERVICE_HTTP_PORT));
            } catch (NumberFormatException e) {
                log.debug("Invalid value '{}' for osgi.http.port - using default value '{}'", prop, streamListenPort);
            }
        }

        prop = properties.get("callbackURI");
        if (prop instanceof String) {
            try {
                callbackURI = new Namespace((String) prop);
            } catch (Exception e) {
                log.error("Invalid value '{}' for callbackURI - using default value '{}'", prop, callbackURI);
            }
        }

        prop = properties.get("httpProxyPort");
        if (prop instanceof String) {
            try {
                httpProxyPort = Integer.valueOf((String) prop);
            } catch (NumberFormatException e) {
                log.error("Invalid value '{}' for httpProxyPort - using default value '{}'", prop, httpProxyPort);
            }
        } else if (prop instanceof Integer) {
            httpProxyPort = (Integer) prop;
        }

        prop = properties.get("retryAfterSeconds");
        if (prop instanceof String) {
            try {
                retryAfterSeconds = Integer.valueOf((String) prop);
            } catch (NumberFormatException e) {
                log.error("Invalid value '{}' for retryAfterSeconds - using default value", prop);
            }
        } else if (prop instanceof Integer) {
            retryAfterSeconds = (Integer) prop;
        }
        log.info("OSGiUpnpServiceConfiguration retryAfterSeconds = {}", retryAfterSeconds);

        prop = properties.get("retryIterations");
        if (prop instanceof String) {
            try {
                retryIterations = Integer.valueOf((String) prop);
            } catch (NumberFormatException e) {
                log.error("Invalid value '{}' for retryIterations - using default value", prop);
            }
        } else if (prop instanceof Integer) {
            retryIterations = (Integer) prop;
        }
        log.info("OSGiUpnpServiceConfiguration retryIterations = {}", retryIterations);

        prop = properties.get("timeoutSeconds");
        if (prop instanceof String) {
            try {
                timeoutSeconds = Integer.valueOf((String) prop);
            } catch (NumberFormatException e) {
                log.error("Invalid value '{}' for timeoutSeconds - using default value", prop);
            }
        } else if (prop instanceof Integer) {
        	timeoutSeconds = (Integer) prop;
        }
        log.info("OSGiUpnpServiceConfiguration timeoutSeconds = {}", timeoutSeconds);

    }

}<|MERGE_RESOLUTION|>--- conflicted
+++ resolved
@@ -93,10 +93,6 @@
     private int httpProxyPort = -1;
     private int streamListenPort = 8080;
     private Namespace callbackURI = new Namespace("http://localhost/upnpcallback");
-<<<<<<< HEAD
-=======
-    private StreamClientConfiguration configuration = new StreamClientConfigurationImpl(null);
->>>>>>> dedb5f5b
 
     private ExecutorService mainExecutorService;
     private ExecutorService asyncExecutorService;
