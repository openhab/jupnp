--- conflicted
+++ resolved
@@ -175,11 +175,7 @@
     @Override
     @SuppressWarnings("rawtypes")
     public StreamClient createStreamClient() {
-<<<<<<< HEAD
-        return transportConfiguration.createStreamClient(getSyncProtocolExecutorService("upnp-stream"));
-=======
-        return transportConfiguration.createStreamClient(getSyncProtocolExecutorService(), configuration);
->>>>>>> 146579c1
+        return transportConfiguration.createStreamClient(getSyncProtocolExecutorService("upnp-stream"), configuration);
     }
 
     @Override
